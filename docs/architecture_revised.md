# NC ASK RAG System Architecture: Current State & OpenShift Migration Path

## Introduction

This document describes the current system architecture for the North Carolina ASK (NC ASK) proof-of-concept and provides a roadmap for migrating to a production-ready deployment on OpenShift. The goal is to build a privacy-focused retrieval-augmented generation (RAG) system that provides anonymous access to NC policy information while maintaining complete data residency and user privacy.

**Key Design Principles:**
- **User Privacy First** - No external services with access to user queries
- **Data Residency** - All data remains on state-controlled infrastructure
- **Modularity** - Services can be independently upgraded or replaced
- **Portability** - Clear migration path from POC to production

---

## 1. Current State - Proof of Concept

The POC implements a functional RAG pipeline using managed cloud services for rapid development. It demonstrates core capabilities while we refine features and gather user feedback before migrating to self-hosted infrastructure.

### 1.1 Architecture Diagram

```
┌─────────────────────────────────────────────────────────┐
│                    Development Stack                    │
│                                                         │
│  ┌──────────────┐         ┌─────────────────┐           │
│  │   Frontend   │         │   FastAPI       │           │
│  │ React+Vite   │────────▶│   Backend       │           │
│  │  TypeScript  │         │   (Python 3.11) │           │
│  └──────────────┘         └────────┬────────┘           │
│                                    │                    │
│                                    ▼                    │
│                          ┌──────────────────┐           │
│  ┌──────────────┐        │  RAG Pipeline    │           │
│  │  Supabase    │◀───────│  Orchestration   │           │
│  │  PostgreSQL  │        └────────┬─────────┘           │
│  │  + pgvector  │                 │                     │
│  └──────────────┘                 ▼                     │
│                          ┌──────────────────┐           │
│  ┌──────────────┐        │  Document        │           │
│  │  Supabase    │◀───────│  Processing      │           │
│  │  Storage     │        └──────────────────┘           │
│  └──────────────┘                                       │
│                                                         │
│  ┌─────────────────────────────────┐                    │
│  │    Google Gemini 1.5 Flash      │                    │
│  │    (External API)               │◀──────────┐        │
│  └─────────────────────────────────┘           │        │
│                                                │        │
│                               ┌────────────────┴──┐     │
│                               │  LLM Service      │     │
│                               └───────────────────┘     │
└─────────────────────────────────────────────────────────┘
```

### 1.2 Component Overview

| Layer/Service | Technology | Description |
|---------------|------------|-------------|
| **User Interface** | React 18 + TypeScript + Vite | Web front-end with view selector (Provider/Patient), search interface, and response display with citations. Includes dark mode and accessibility features. |
| **API Layer** | FastAPI 0.104.1 | RESTful API with dependency injection pattern. Orchestrates document ingestion, retrieval, and response generation. |
| **Document Processing** | Custom Implementation | Text extraction using PyPDF2 (PDF), python-docx (DOCX), BeautifulSoup4 (HTML). Smart chunking with sentence boundary detection (500 chars/chunk, 50 char overlap). |
| **Embeddings** | sentence-transformers | Local embedding generation using all-MiniLM-L6-v2 model (384 dimensions). Batch processing for efficiency. |
| **Vector Store** | Supabase (PostgreSQL + pgvector) | Stores document chunks and embeddings. Uses IVFFlat index with cosine similarity search. Custom RPC function for efficient retrieval. |
| **Object Storage** | Supabase Storage | Stores original uploaded documents and metadata. |
| **Retrieval & Orchestration** | Custom RAG Pipeline | Executes vector similarity search, assembles context window with token limits, formats citations, and manages view-specific prompts. |
| **Model Service** | Google Gemini 1.5 Flash | Hosted LLM for answer generation. **Note: Will be replaced with self-hosted model for production.** |
| **Crisis Detection** | Keyword-based System | Detects crisis keywords (suicide, self-harm, abuse) and displays immediate resources (988 Lifeline, Crisis Text Line, NC Hope4NC). Three severity levels: Critical, High, Moderate. |
| **Deployment** | Docker Compose | Multi-container setup for local development with hot reload. Separate dev and prod configurations. |

### 1.3 Data Flow

**Document Ingestion:**
1. User uploads document via frontend
2. File stored in Supabase Storage, metadata in `documents` table
3. Text extracted based on file type (PDF/DOCX/HTML/TXT)
4. Content split into chunks with overlap (500/50 chars)
5. Chunks embedded using sentence-transformers (batch processing)
6. Embeddings and chunks stored in `document_chunks` table with vector index

**Query & Response:**
1. User submits question with selected view (Provider or Patient)
2. Backend sanitizes input and validates query length
3. Crisis detection scans for emergency keywords
4. Query embedded using same model (all-MiniLM-L6-v2)
5. Vector similarity search retrieves top-5 relevant chunks (cosine similarity)
6. Chunks formatted into context window (max 2000 tokens ≈ 8000 chars)
7. View-specific system prompt applied with few-shot examples
8. LLM generates response based on retrieved context
9. Medical/legal disclaimers added automatically
10. Crisis resources prepended if crisis detected
11. Response returned with source citations

**View-Based Response Tailoring:**
- **Provider View**: Clinical tone, medical terminology, evidence-based language
- **Patient View**: Plain language (8th grade reading level), empathetic tone, simplified explanations
- Each view has custom system prompt and few-shot examples
- Frontend view selector allows users to choose perspective

### 1.4 Key Features

**Currently Implemented:**
- Natural language Q&A with source citations
- View-based response tailoring (Provider/Patient)
- Crisis detection with immediate resource display
- Multi-format document support (PDF, DOCX, HTML, TXT)
- Vector similarity search with pgvector
- Input sanitization and validation
- Medical/legal disclaimer automation
- Dark mode support
- Mobile-responsive UI
- Privacy-focused (no PII storage, ephemeral sessions)
- Docker-based development environment

**Post-POC / Production Features:**
- Self-hosted LLM (planned for OpenShift migration)
- Hybrid search (BM25 + vector fusion)
- Response caching for common queries
- User feedback collection and quality metrics
- Analytics dashboard for monitoring
- Kubernetes/OpenShift deployment
- Email export (optional, SendGrid integration)

### 1.5 Technology Stack

**Frontend:**
- React 18.2.0
- TypeScript 5.0.2
- Vite 4.4.9 (build tool)
- React Router DOM 6 (routing)
- React Markdown (response rendering)
- CSS Modules (styling)

**Backend:**
- Python 3.11+
- FastAPI 0.104.1
- Uvicorn 0.24.0 (ASGI server)
- sentence-transformers 2.3.0+ (embeddings)
- PyPDF2 3.0.1 (PDF extraction)
- python-docx 1.1.0 (DOCX extraction)
- BeautifulSoup4 4.12.2 (HTML parsing)
- google-generativeai 0.3.1 (Gemini API)

**Data & Storage:**
- Supabase (PostgreSQL 15+ with pgvector)
- Supabase Storage (object storage)
- Vector dimension: 384 (all-MiniLM-L6-v2)

**Deployment:**
- Docker & Docker Compose
- Multi-stage builds for dev/prod
- Health check endpoints

---

## 2. Production State - OpenShift Migration

The production architecture migrates all services to OpenShift for complete data residency and user privacy. External managed services (Supabase, Google Gemini) are replaced with self-hosted alternatives while maintaining the same interfaces.

### 2.1 Design Principles

**Privacy & Compliance:**
- **Zero external API calls** - No user queries sent to third-party services
- **Data residency** - All data remains on NC state infrastructure
- **Anonymity** - No user tracking or PII collection
- **Audit logging** - Complete query/response logging for transparency

**Technical Architecture:**
- **Modularity** - Services communicate via well-defined APIs
- **Loose coupling** - Each service can be developed and scaled independently
- **Interface-based design** - Easy to swap implementations (already implemented via service factory pattern)
- **Infrastructure as Code** - Kubernetes manifests and Helm charts for reproducible deployments

### 2.2 Production Architecture Diagram

```
┌──────────────────────────────────────────────────────────────────┐
│                      OpenShift Cluster                           │
│                                                                  │
│  ┌─────────────────┐          ┌──────────────────┐               │
│  │    Frontend     │          │   FastAPI        │               │
│  │  React + Vite   │─────────▶│   Backend        │               │
│  │    (nginx)      │          │                  │               │
│  │  Deployment     │          │  Deployment (3x) │               │
│  └─────────────────┘          └────────┬─────────┘               │
│                                        │                         │
│  ┌─────────────────┐          ┌────────▼─────────┐               │
│  │  PostgreSQL 15  │◀─────────│  Vector Store    │               │
│  │   + pgvector    │          │    Service       │               │
│  │  StatefulSet    │          └──────────────────┘               │
│  └─────────────────┘                                             │
│                                                                  │
│  ┌─────────────────┐          ┌──────────────────┐               │
│  │     MinIO       │◀─────────│   Document       │               │
│  │ Object Storage  │          │   Ingestion      │               │
│  │  StatefulSet    │          └──────────────────┘               │
│  └─────────────────┘                                             │
│                                                                  │
│  ┌──────────────────────────────────────────┐                    │
│  │         vLLM Model Server                │                    │
│  │    Llama 3.1 8B (4-bit quantized)        │                    │
│  │         GPU Node (1x GPU)                │◀──────────┐        │
│  │    OpenAI-compatible API                 │           │        │
│  └──────────────────────────────────────────┘           │        │
│                                                         │        │
│                                        ┌────────────────┴────┐   │
│                                        │   RAG Pipeline      │   │
│                                        │   Orchestrator      │   │
│                                        └─────────────────────┘   │
│                                                                  │
│  ┌──────────────────────────────────────────────────────────┐    │
│  │            Optional Future Enhancements                  │    │
│  │  ┌─────────────┐  ┌──────────────┐  ┌────────────────┐   │    │
│  │  │   Redis     │  │  Monitoring  │  │   Analytics    │   │    │
│  │  │   Cache     │  │  Prometheus  │  │   Dashboard    │   │    │
│  │  └─────────────┘  └──────────────┘  └────────────────┘   │    │
│  └──────────────────────────────────────────────────────────┘    │
└──────────────────────────────────────────────────────────────────┘
```

### 2.3 Migration Components

| Component | Current (POC) | Production (OpenShift) | Migration Effort |
|-----------|---------------|------------------------|------------------|
| **Vector Store** | Supabase PostgreSQL | Self-hosted PostgreSQL 15 + pgvector on OpenShift | **Medium** - Export/import data, update connection string |
| **Object Storage** | Supabase Storage | MinIO on OpenShift | **Medium** - Download/re-upload files, update storage service |
| **LLM Service** | Google Gemini API | vLLM with Llama 3.1 8B (self-hosted) | **High** - Deploy vLLM, test quality, tune parameters |
| **Frontend** | Docker (dev) | OpenShift Deployment with nginx | **Low** - Create K8s manifests, build production image |
| **Backend** | Docker (dev) | OpenShift Deployment (3 replicas) | **Low** - Create K8s manifests, configure for K8s |
| **Embeddings** | Local (sentence-transformers) | Same (runs on backend pods) | **None** - Already self-hosted |

### 2.4 Self-Hosted LLM Strategy

**Model Selection Criteria:**
- Quality comparable to Gemini 1.5 Flash
- Fits on available GPU infrastructure (1-2 GPUs per node)
- Open-source with permissive license
- Good instruction-following and RAG performance

**Recommended Model: Llama 3.1 8B Instruct**
- **Size:** 8B parameters
- **Quantization:** 4-bit (GPTQ or AWQ) → ~4.5GB VRAM
- **Performance:** Excellent instruction-following, good factual accuracy
- **License:** Llama 3.1 Community License (permissive for government use)
- **Alternative:** Mistral 7B v0.3 (faster inference, slightly lower quality)

**Deployment Stack:**
- **Serving:** vLLM 0.5+ (fast inference with PagedAttention)
- **API:** OpenAI-compatible endpoint
- **Scaling:** 1-2 replicas initially, scale based on load
- **GPU Requirement:** 1x GPU with 16GB+ VRAM per replica

**Quality Validation Process:**
1. Deploy vLLM with Llama 3.1 8B in test environment
2. Run evaluation set (50-100 representative queries)
3. Compare responses to current Gemini baseline
4. Tune parameters (temperature, top_p, repetition_penalty)
5. Measure latency (target: <5s p95)
6. Validate medical/policy accuracy with domain experts

### 2.5 Infrastructure Requirements

**Compute:**
- **Frontend:** 2 pods, 0.5 CPU / 512MB RAM each
- **Backend:** 3 pods, 1 CPU / 2GB RAM each
- **PostgreSQL:** 1 pod, 2 CPU / 4GB RAM
- **MinIO:** 1 pod, 1 CPU / 2GB RAM
- **vLLM:** 1-2 pods, 4 CPU / 16GB RAM + 1 GPU (16GB VRAM) each

**Storage:**
- **PostgreSQL:** 100GB persistent volume (SSD)
- **MinIO:** 500GB persistent volume (can scale)
- **Model weights:** 10GB persistent volume (read-only)

**Network:**
- Internal service mesh for inter-pod communication
- External ingress for frontend (HTTPS)
- TLS/mTLS for all service-to-service communication

### 2.6 Deployment Strategy

**Phase 1: Infrastructure Setup (Weeks 1-4)**
1. Create OpenShift project/namespace
2. Deploy PostgreSQL StatefulSet with pgvector
3. Deploy MinIO StatefulSet
4. Create Kubernetes manifests for frontend/backend
5. Create Helm chart for full stack
6. Test in development OpenShift environment

**Phase 2: Data Migration (Weeks 2-4)**
1. Export documents from Supabase Storage → MinIO
2. Export database from Supabase → OpenShift PostgreSQL
3. Validate data integrity (checksums, row counts)
4. Test retrieval functionality

**Phase 3: LLM Deployment (Weeks 4-8)**
1. Deploy vLLM on GPU nodes
2. Test model quality vs Gemini baseline
3. Tune inference parameters
4. Implement self-hosted LLM service class
5. Update service factory to use self-hosted endpoint
6. Performance and load testing

**Phase 4: Testing & Cutover (Weeks 8-12)**
1. Parallel testing (current vs OpenShift)
2. Security review and hardening
3. Backup/disaster recovery testing
4. User acceptance testing
5. DNS/routing cutover
6. Monitor and iterate

---

## 3. Recommended Enhancements (Post-Migration)

These enhancements should be considered **after** successful OpenShift migration and POC refinement. Prioritize based on user feedback and measured performance gaps.

### 3.1 High-Priority Enhancements

**1. Hybrid Search (BM25 + Vector)**
- **What:** Combine keyword search (BM25) with vector similarity
- **Why:** Improves recall, handles exact term matching better
- **Effort:** Medium (requires BM25 index, fusion algorithm)
- **ROI:** High - proven to improve retrieval quality 10-15%
- **Implementation:** Use PostgreSQL full-text search + pgvector, reciprocal rank fusion

**2. Response Caching**
- **What:** Cache responses for common queries
- **Why:** Reduce latency and LLM costs for repeated questions
- **Effort:** Low (Redis deployment, cache key logic)
- **ROI:** High - instant responses for cached queries
- **Implementation:** Redis cluster, cache key = hash(query + view + top chunks)

**3. Monitoring & Quality Metrics**
- **What:** Track retrieval quality, response accuracy, latency, errors
- **Why:** Validate system performance, identify degradation
- **Effort:** Medium (Prometheus + Grafana setup, custom metrics)
- **ROI:** High - essential for production operations
- **Metrics:** Query latency, retrieval relevance, user feedback, error rates

**4. User Feedback Collection**
- **What:** Thumbs up/down on responses, optional comments
- **Why:** Identify bad responses, measure user satisfaction
- **Effort:** Low (frontend UI, backend endpoint, database table)
- **ROI:** High - direct signal for system improvement

### 3.2 Medium-Priority Enhancements

**5. Re-Ranking with Cross-Encoder**
- **What:** Re-score top-K chunks with cross-encoder model for better relevance
- **Why:** Improves precision, reduces irrelevant context
- **Effort:** Medium (deploy cross-encoder, integrate into pipeline)
- **ROI:** Medium - validate retrieval quality issues first
- **Note:** Only implement if you measure retrieval quality problems

**6. Document Source Connectors**
- **What:** Automated ingestion from NC state websites, databases, APIs
- **Why:** Keep knowledge base current without manual uploads
- **Effort:** High (varies by source - web scraping, API integration, ETL)
- **ROI:** Medium-High - depends on document update frequency

**7. Advanced Chunking Strategies**
- **What:** Semantic chunking, section-aware splitting, metadata extraction
- **Why:** Better chunk quality improves retrieval accuracy
- **Effort:** Medium (implement new chunking logic, re-index documents)
- **ROI:** Medium - current chunking may be sufficient

### 3.3 Lower-Priority / Validate-Need-First

**8. Email Response Export**
- **What:** Send long responses via email (SendGrid integration)
- **Why:** Better UX for detailed answers, async workflow
- **Effort:** Low (SendGrid API, template design)
- **ROI:** Low-Medium - validate user demand first
- **Note:** May not be needed if responses are fast enough

**9. Multilingual Support**
- **What:** Translation for non-English speakers
- **Why:** Accessibility for diverse NC population
- **Effort:** High (translation API, multilingual embeddings, UI changes)
- **ROI:** Medium - depends on non-English user base size

**10. Personalization / Session Memory**
- **What:** Remember user context across questions in session
- **Why:** Better follow-up question handling
- **Effort:** Medium (session storage, context management)
- **ROI:** Medium - validate use case (most queries are single-shot)

<<<<<<< HEAD
=======
### 3.4 NOT Recommended (At This Time)

**Knowledge Graphs**
- **Why skip:** High complexity, unclear ROI for policy documents, vector search likely sufficient
- **When to reconsider:** If you have structured data sources (databases, APIs) or measure specific relationship query failures

**Multi-Model Routing**
- **Why skip:** Modern LLMs handle multiple tasks well, routing adds complexity
- **When to reconsider:** If you need specialized models for specific tasks (unlikely)

>>>>>>> e452c7a9
---

## 4. Code Architecture (Current Implementation)

The codebase follows solid software engineering practices with clear separation of concerns and dependency injection.

### 4.1 Backend Structure

```
backend/
├── main.py                    # FastAPI application entry point
├── routers/
│   ├── documents.py          # Document upload/management endpoints
│   ├── query.py              # RAG query endpoints
│   └── health.py             # Health check endpoints
├── services/
│   ├── service_factory.py    # Dependency injection factory
│   ├── interfaces.py         # Protocol-based interfaces
│   ├── rag_pipeline.py       # Main RAG orchestration
│   ├── document_processor.py # Text extraction & chunking
│   ├── embeddings.py         # Embedding generation
│   ├── vector_store.py       # Vector search (Supabase/pgvector)
│   ├── storage_service.py    # Object storage (Supabase Storage)
│   ├── llm_service.py        # LLM interface (Gemini)
│   ├── retrieval.py          # Retrieval orchestration
│   └── crisis_detection.py   # Crisis keyword detection
├── config/
│   ├── prompts.py            # System prompts (provider/patient views)
│   ├── examples.py           # Few-shot examples
│   └── document_config.py    # Document metadata
├── models/
│   └── schemas.py            # Pydantic models
└── scripts/
    ├── supabase_setup.sql    # Database schema
    └── ingest_documents.py   # Bulk ingestion script
```

### 4.2 Frontend Structure

```
frontend/
├── src/
│   ├── components/
│   │   ├── SearchBar.tsx     # Query input with view selector
│   │   ├── Response.tsx      # Response display with markdown
│   │   ├── Citations.tsx     # Source citation display
│   │   ├── CrisisResources.tsx # Crisis banner
│   │   ├── ViewSelector.tsx  # Provider/Patient toggle
│   │   └── PrivacyModal.tsx  # Privacy information
│   ├── contexts/
│   │   ├── DarkModeContext.tsx # Dark mode state
│   │   └── ViewContext.tsx   # View selection state
│   ├── services/
│   │   └── api.ts            # API client (axios)
│   └── App.tsx               # Main application
└── public/                   # Static assets
```

### 4.3 Dependency Injection Pattern

The service factory pattern enables easy swapping of implementations:

```python
# services/service_factory.py
class ServiceFactory:
    def create_llm_service(self) -> LLMInterface:
        provider = os.getenv("LLM_PROVIDER", "gemini")
        if provider == "gemini":
            return GeminiLLM(api_key=os.getenv("GOOGLE_API_KEY"))
        elif provider == "self-hosted":
            return SelfHostedLLM(endpoint=os.getenv("VLLM_ENDPOINT"))

    def create_vector_store(self) -> VectorStoreInterface:
        # Can swap Supabase → self-hosted PostgreSQL easily
        return SupabaseVectorStore(...)
```

**For OpenShift Migration:**
- Add `SelfHostedLLM` class (vLLM client)
- Add `MinIOStorageService` class (MinIO client)
- Update `PostgresVectorStore` class (direct PostgreSQL connection)
- **No changes to routers or orchestration logic**

---

## 5. Migration Checklist

Use this checklist when ready to migrate (3+ months from now):

### Pre-Migration
- [ ] POC feature-complete and tested
- [ ] User feedback incorporated
- [ ] OpenShift project/namespace created
- [ ] GPU nodes allocated and tested
- [ ] Persistent volume storage provisioned
- [ ] Network/ingress configuration approved
- [ ] Security review completed

### Infrastructure Deployment
- [ ] PostgreSQL StatefulSet deployed
- [ ] pgvector extension installed and tested
- [ ] MinIO StatefulSet deployed
- [ ] Object storage buckets created
- [ ] Frontend deployment created (nginx + React)
- [ ] Backend deployment created (FastAPI, 3 replicas)
- [ ] vLLM deployment created (GPU nodes)
- [ ] Health checks passing for all services

### Code Changes
- [ ] Kubernetes manifests created (deployments, services, ingress)
- [ ] Helm chart created and tested
- [ ] ConfigMaps created (non-sensitive config)
- [ ] Secrets created (API keys, passwords)
- [ ] `SelfHostedLLM` class implemented
- [ ] `MinIOStorageService` class implemented
- [ ] `PostgresVectorStore` updated for direct connection
- [ ] Service factory updated for OpenShift config
- [ ] Environment variables configured

### Data Migration
- [ ] Database export from Supabase completed
- [ ] Database import to OpenShift PostgreSQL completed
- [ ] Data integrity validated (row counts, checksums)
- [ ] Documents exported from Supabase Storage
- [ ] Documents imported to MinIO
- [ ] File integrity validated (checksums)

### Testing
- [ ] Unit tests passing
- [ ] Integration tests passing
- [ ] Model quality validated (vs Gemini baseline)
- [ ] Latency acceptable (<5s p95 for queries)
- [ ] Load testing completed (target: 100 concurrent users)
- [ ] Security testing completed (penetration test)
- [ ] Backup/restore tested
- [ ] Disaster recovery plan validated

### Cutover
- [ ] Parallel environment running (current + OpenShift)
- [ ] DNS/routing ready to switch
- [ ] Rollback plan documented
- [ ] Monitoring dashboards configured
- [ ] On-call rotation established
- [ ] User communication sent
- [ ] Cutover executed
- [ ] Post-cutover monitoring (24-48 hours)
- [ ] Legacy environment decommissioned (after retention period)

---

## 6. Conclusion

The NC ASK POC demonstrates a solid RAG implementation with unique view-based response tailoring and privacy-focused design. The current architecture using managed services (Supabase, Google Gemini) is appropriate for POC development and user feedback gathering.

The migration to OpenShift will achieve complete data residency and user privacy by self-hosting all components (PostgreSQL, MinIO, vLLM with Llama 3.1). The modular service architecture with dependency injection makes this migration straightforward - most changes are configuration and infrastructure, not application logic.

**Focus for next 3 months (POC refinement):**
- Gather user feedback on response quality and UX
- Refine view-based prompting based on actual usage
- Test crisis detection accuracy
- Add user feedback collection (thumbs up/down)
- Implement basic monitoring/analytics
- Document known issues and edge cases

**After POC validation (3+ months):**
- Begin OpenShift migration planning
- Deploy self-hosted LLM and validate quality
- Migrate data and infrastructure
- Implement production monitoring and security hardening
- Consider high-ROI enhancements (hybrid search, caching)

This phased approach balances rapid POC iteration with a clear path to production-grade infrastructure that meets your privacy and data residency requirements.<|MERGE_RESOLUTION|>--- conflicted
+++ resolved
@@ -385,8 +385,6 @@
 - **Effort:** Medium (session storage, context management)
 - **ROI:** Medium - validate use case (most queries are single-shot)
 
-<<<<<<< HEAD
-=======
 ### 3.4 NOT Recommended (At This Time)
 
 **Knowledge Graphs**
@@ -397,7 +395,6 @@
 - **Why skip:** Modern LLMs handle multiple tasks well, routing adds complexity
 - **When to reconsider:** If you need specialized models for specific tasks (unlikely)
 
->>>>>>> e452c7a9
 ---
 
 ## 4. Code Architecture (Current Implementation)
