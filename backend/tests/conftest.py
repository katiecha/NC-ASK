--- conflicted
+++ resolved
@@ -66,11 +66,7 @@
 @pytest.fixture(autouse=True)
 def mock_gemini():
     """Mock Google Gemini API to prevent real API calls."""
-<<<<<<< HEAD
-    with patch("google.generativeai.configure") as mock_configure:
-=======
     with patch("google.generativeai.configure") as _mock_configure:
->>>>>>> b5964813
         with patch("google.generativeai.GenerativeModel") as mock_model_class:
             # Mock the model instance
             mock_model = MagicMock()
